// Copyright 2016 PingCAP, Inc.
//
// Licensed under the Apache License, Version 2.0 (the "License");
// you may not use this file except in compliance with the License.
// You may obtain a copy of the License at
//
//     http://www.apache.org/licenses/LICENSE-2.0
//
// Unless required by applicable law or agreed to in writing, software
// distributed under the License is distributed on an "AS IS" BASIS,
// See the License for the specific language governing permissions and
// limitations under the License.

use std::sync::Arc;
use std::rc::Rc;
use std::cell::RefCell;
use std::collections::{HashMap, HashSet, VecDeque};
use std::vec::Vec;
use std::default::Default;
use std::time::{Instant, Duration};

use rocksdb::{DB, WriteBatch, Writable};
use protobuf::{self, Message};
use uuid::Uuid;

use kvproto::metapb;
use kvproto::eraftpb::{self, ConfChangeType, MessageType};
use kvproto::raft_cmdpb::{RaftCmdRequest, RaftCmdResponse, ChangePeerRequest, CmdType,
                          AdminCmdType, Request, Response, AdminRequest, AdminResponse,
                          TransferLeaderRequest, TransferLeaderResponse};
use kvproto::raft_serverpb::{RaftMessage, RaftApplyState, RaftTruncatedState, PeerState};
use kvproto::pdpb::PeerStats;
use raft::{self, RawNode, StateRole, SnapshotStatus, Ready, ProgressState, INVALID_INDEX};
use raftstore::{Result, Error};
use raftstore::coprocessor::CoprocessorHost;
use raftstore::coprocessor::split_observer::SplitObserver;
use util::{escape, SlowTimer, rocksdb};
use pd::{PdClient, INVALID_ID};
use storage::{CF_LOCK, CF_RAFT};
use super::store::{Store, RaftReadyMetrics, RaftMessageMetrics, RaftMetrics};
use super::peer_storage::{PeerStorage, ApplySnapResult, write_initial_state, write_peer_state};
use super::util;
use super::msg::Callback;
use super::cmd_resp;
use super::transport::Transport;
use super::keys;
use super::engine::{Snapshot, Peekable, Mutable};
use super::metrics::*;

const TRANSFER_LEADER_ALLOW_LOG_LAG: u64 = 10;

/// The returned states of the peer after checking whether it is stale
#[derive(Debug)]
pub enum StaleState {
    Valid,
    ToValidate,
}

pub struct PendingCmd {
    pub uuid: Uuid,
    pub term: u64,
    pub cb: Option<Callback>,
}

impl PendingCmd {
    #[inline]
    fn call(&mut self, resp: RaftCmdResponse) {
        self.cb.take().unwrap().call_box((resp,));
    }
}

impl Drop for PendingCmd {
    fn drop(&mut self) {
        if self.cb.is_some() {
            panic!("callback of {} is leak.", self.uuid);
        }
    }
}

#[derive(Debug)]
pub enum ExecResult {
    ChangePeer {
        change_type: ConfChangeType,
        peer: metapb::Peer,
        region: metapb::Region,
    },
    CompactLog { state: RaftTruncatedState },
    SplitRegion {
        left: metapb::Region,
        right: metapb::Region,
    },
}

// When we apply commands in handing ready, we should also need a way to
// let outer store do something after handing ready over.
// We can save these intermediate results in ready result.
// We only need to care administration commands now.
pub struct ReadyResult {
    // We can execute multi commands like 1, conf change, 2 split region, ...
    // in one ready, and outer store should handle these results sequentially too.
    pub exec_results: Vec<ExecResult>,
    // apply_snap_result is set after snapshot applied.
    pub apply_snap_result: Option<ApplySnapResult>,
}

#[derive(Default)]
struct PendingCmdQueue {
    normals: VecDeque<PendingCmd>,
    conf_change: Option<PendingCmd>,
    uuids: HashSet<Uuid>,
}

impl PendingCmdQueue {
    pub fn contains(&self, uuid: &Uuid) -> bool {
        self.uuids.contains(uuid)
    }

    fn remove(&mut self, cmd: &Option<PendingCmd>) {
        if let Some(ref cmd) = *cmd {
            self.uuids.remove(&cmd.uuid);
        }
    }

    fn pop_normal(&mut self, term: u64) -> Option<PendingCmd> {
        self.normals.pop_front().and_then(|cmd| {
            if cmd.term > term {
                self.normals.push_front(cmd);
                return None;
            }
            let res = Some(cmd);
            self.remove(&res);
            res
        })
    }

    fn append_normal(&mut self, cmd: PendingCmd) {
        self.uuids.insert(cmd.uuid);
        self.normals.push_back(cmd);
    }

    fn take_conf_change(&mut self) -> Option<PendingCmd> {
        // conf change will not be affected when changing between follower and leader,
        // so there is no need to check term.
        let cmd = self.conf_change.take();
        self.remove(&cmd);
        cmd
    }

    fn set_conf_change(&mut self, cmd: PendingCmd) {
        self.uuids.insert(cmd.uuid);
        self.conf_change = Some(cmd);
    }
}

/// Call the callback of `cmd` that the region is removed.
fn notify_region_removed(region_id: u64, peer_id: u64, mut cmd: PendingCmd) {
    let region_not_found = Error::RegionNotFound(region_id);
    let mut resp = cmd_resp::new_error(region_not_found);
    cmd_resp::bind_uuid(&mut resp, cmd.uuid);
    debug!("[region {}] {} is removed, notify {}.",
           region_id,
           peer_id,
           cmd.uuid);
    cmd.call(resp);
}

pub struct Peer {
    engine: Arc<DB>,
    peer_cache: Rc<RefCell<HashMap<u64, metapb::Peer>>>,
    // if we remove ourself in ChangePeer remove, we should set this flag, then
    // any following committed logs in same Ready should be applied failed.
    pending_remove: bool,
    pub peer: metapb::Peer,
    region_id: u64,
    pub raft_group: RawNode<PeerStorage>,
    pending_cmds: PendingCmdQueue,
    // Record the last instant of each peer's heartbeat response.
    pub peer_heartbeats: HashMap<u64, Instant>,
    coprocessor_host: CoprocessorHost,
    /// an inaccurate difference in region size since last reset.
    pub size_diff_hint: u64,
    /// delete keys' count since last reset.
    pub delete_keys_hint: u64,

    leader_missing_time: Option<Instant>,

    pub tag: String,

    pub last_compacted_idx: u64,
}

impl Peer {
    // If we create the peer actively, like bootstrap/split/merge region, we should
    // use this function to create the peer. The region must contain the peer info
    // for this store.
    pub fn create<T: Transport, C: PdClient>(store: &mut Store<T, C>,
                                             region: &metapb::Region)
                                             -> Result<Peer> {
        let store_id = store.store_id();
        let peer_id = match util::find_peer(region, store_id) {
            None => {
                return Err(box_err!("find no peer for store {} in region {:?}", store_id, region))
            }
            Some(peer) => peer.get_id(),
        };

        info!("[region {}] create peer with id {}",
              region.get_id(),
              peer_id);
        Peer::new(store, region, peer_id)
    }

    // The peer can be created from another node with raft membership changes, and we only
    // know the region_id and peer_id when creating this replicated peer, the region info
    // will be retrieved later after applying snapshot.
    pub fn replicate<T: Transport, C: PdClient>(store: &mut Store<T, C>,
                                                region_id: u64,
                                                peer_id: u64)
                                                -> Result<Peer> {
        // We will remove tombstone key when apply snapshot
        info!("[region {}] replicate peer with id {}", region_id, peer_id);

        let mut region = metapb::Region::new();
        region.set_id(region_id);
        Peer::new(store, &region, peer_id)
    }

    fn new<T: Transport, C: PdClient>(store: &mut Store<T, C>,
                                      region: &metapb::Region,
                                      peer_id: u64)
                                      -> Result<Peer> {
        if peer_id == raft::INVALID_ID {
            return Err(box_err!("invalid peer id"));
        }

        let cfg = store.config();

        let store_id = store.store_id();
        let sched = store.snap_scheduler();
        let tag = format!("[region {}] {}", region.get_id(), peer_id);

        let ps = try!(PeerStorage::new(store.engine(), &region, sched, tag.clone()));

        let applied_index = ps.applied_index();

        let raft_cfg = raft::Config {
            id: peer_id,
            peers: vec![],
            election_tick: cfg.raft_election_timeout_ticks,
            heartbeat_tick: cfg.raft_heartbeat_ticks,
            max_size_per_msg: cfg.raft_max_size_per_msg,
            max_inflight_msgs: cfg.raft_max_inflight_msgs,
            applied: applied_index,
            check_quorum: true,
            tag: tag.clone(),
            ..Default::default()
        };

        let raft_group = try!(RawNode::new(&raft_cfg, ps, &[]));

        let mut peer = Peer {
            engine: store.engine(),
            peer: util::new_peer(store_id, peer_id),
            region_id: region.get_id(),
            raft_group: raft_group,
            pending_cmds: Default::default(),
            peer_cache: store.peer_cache(),
            peer_heartbeats: HashMap::new(),
            coprocessor_host: CoprocessorHost::new(),
            size_diff_hint: 0,
            delete_keys_hint: 0,
            pending_remove: false,
            leader_missing_time: Some(Instant::now()),
            tag: tag,
            last_compacted_idx: 0,
        };

        peer.load_all_coprocessors();

        // If this region has only one peer and I am the one, campaign directly.
        if region.get_peers().len() == 1 && region.get_peers()[0].get_store_id() == store_id {
            try!(peer.raft_group.campaign());
        }

        Ok(peer)
    }

    #[inline]
    fn next_proposal_index(&self) -> u64 {
        self.raft_group.raft.raft_log.last_index() + 1
    }

    pub fn destroy(&mut self) -> Result<()> {
        let t = Instant::now();

        let region = self.get_store().get_region().clone();
        info!("{} begin to destroy", self.tag);

        // If pending_remove, meta was destroyed when applying removal.
        if !self.pending_remove {
            // First set Tombstone state explicitly, and clear raft meta.
            let wb = WriteBatch::new();
            try!(self.get_store().clear_meta(&wb));
            try!(write_peer_state(&wb, &region, PeerState::Tombstone));
            try!(self.engine.write(wb));
        }

        // TODO: figure out a way to unit test this.
        let peer_id = self.peer_id();
        for cmd in self.pending_cmds.normals.drain(..) {
            notify_region_removed(self.region_id, peer_id, cmd);
        }
        if let Some(cmd) = self.pending_cmds.conf_change.take() {
            notify_region_removed(self.region_id, peer_id, cmd);
        }

        if self.get_store().is_initialized() {
            // If we meet panic when deleting data and raft log, the dirty data
            // will be cleared by a newer snapshot applying or restart.
            if let Err(e) = self.get_store().clear_data() {
                error!("{} failed to schedule clear data task: {:?}", self.tag, e);
            }
        }
        self.coprocessor_host.shutdown();
        info!("{} destroy itself, takes {:?}", self.tag, t.elapsed());

        Ok(())
    }

    pub fn is_initialized(&self) -> bool {
        self.get_store().is_initialized()
    }

    pub fn load_all_coprocessors(&mut self) {
        // TODO load coprocessors from configuration
        self.coprocessor_host.registry.register_observer(100, box SplitObserver);
    }

    pub fn region(&self) -> &metapb::Region {
        self.get_store().get_region()
    }

    pub fn peer_id(&self) -> u64 {
        self.peer.get_id()
    }

    pub fn get_raft_status(&self) -> raft::Status {
        self.raft_group.status()
    }

    pub fn leader_id(&self) -> u64 {
        self.raft_group.raft.leader_id
    }

    pub fn is_leader(&self) -> bool {
        self.raft_group.raft.state == StateRole::Leader
    }

    #[inline]
    pub fn get_store(&self) -> &PeerStorage {
        self.raft_group.get_store()
    }

    #[inline]
    pub fn mut_store(&mut self) -> &mut PeerStorage {
        self.raft_group.mut_store()
    }

    pub fn is_applying(&self) -> bool {
        self.get_store().is_applying()
    }

    fn add_ready_metric(&self, ready: &Ready, metrics: &mut RaftReadyMetrics) {
        if !ready.messages.is_empty() {
            metrics.message += ready.messages.len() as u64;
        }

        if !ready.committed_entries.is_empty() {
            metrics.commit += ready.committed_entries.len() as u64;
        }

        if !ready.entries.is_empty() {
            metrics.append += ready.entries.len() as u64;
        }

        if !raft::is_empty_snap(&ready.snapshot) {
            metrics.snapshot += 1;
        }
    }

    #[inline]
    fn send<T, I>(&mut self, trans: &T, msgs: I, metrics: &mut RaftMessageMetrics) -> Result<()>
        where T: Transport,
              I: Iterator<Item = eraftpb::Message>
    {
        for msg in msgs {
            match msg.get_msg_type() {
                MessageType::MsgAppend => metrics.append += 1,
                MessageType::MsgAppendResponse => metrics.append_resp += 1,
                MessageType::MsgRequestVote => metrics.vote += 1,
                MessageType::MsgRequestVoteResponse => metrics.vote_resp += 1,
                MessageType::MsgSnapshot => metrics.snapshot += 1,
                MessageType::MsgHeartbeat => metrics.heartbeat += 1,
                MessageType::MsgHeartbeatResponse => metrics.heartbeat_resp += 1,
                MessageType::MsgTransferLeader => metrics.transfer_leader += 1,
                MessageType::MsgTimeoutNow => metrics.timeout_now += 1,
                _ => {}
            }

            try!(self.send_raft_message(msg, trans));
        }
        Ok(())
    }

    pub fn step(&mut self, m: eraftpb::Message) -> Result<()> {
        if self.is_leader() && m.get_from() != INVALID_ID {
            self.peer_heartbeats.insert(m.get_from(), Instant::now());
        }
        try!(self.raft_group.step(m));
        Ok(())
    }

    pub fn check_peers(&mut self) {
        if !self.is_leader() {
            self.peer_heartbeats.clear();
            return;
        }

        if self.peer_heartbeats.len() == self.region().get_peers().len() {
            return;
        }

        // Insert heartbeats in case that some peers never response heartbeats.
        for peer in self.region().get_peers().to_owned() {
            self.peer_heartbeats.entry(peer.get_id()).or_insert_with(Instant::now);
        }
    }

    pub fn collect_down_peers(&self, max_duration: Duration) -> Vec<PeerStats> {
        let mut down_peers = Vec::new();
        for p in self.region().get_peers() {
            if p.get_id() == self.peer.get_id() {
                continue;
            }
            if let Some(instant) = self.peer_heartbeats.get(&p.get_id()) {
                if instant.elapsed() >= max_duration {
                    let mut stats = PeerStats::new();
                    stats.set_peer(p.clone());
                    stats.set_down_seconds(instant.elapsed().as_secs());
                    down_peers.push(stats);
                }
            }
        }
        down_peers
    }

    pub fn check_stale_state(&mut self, d: Duration) -> StaleState {
        // Updates the `leader_missing_time` according to the current state.
        if self.leader_id() == raft::INVALID_ID {
            if self.leader_missing_time.is_none() {
                self.leader_missing_time = Some(Instant::now())
            }
        } else if self.is_initialized() {
            // A peer is considered as in the leader missing state if it's uninitialized or
            // if it's initialized but is isolated from its leader.
            // For an uninitialized peer, even if its leader sends heartbeats to it,
            // it cannot successfully receive the snapshot from the leader and apply the snapshot.
            // The raft state machine cannot work in an uninitialized peer to detect
            // if the leader is working.
            self.leader_missing_time = None
        }

        // Checks whether the current peer is stale.
        let duration = match self.leader_missing_time {
            Some(t) => t.elapsed(),
            None => Duration::new(0, 0),
        };
        if duration >= d {
            // Resets the `leader_missing_time` to avoid sending the same tasks to
            // PD worker continuously during the leader missing timeout.
            self.leader_missing_time = None;
            return StaleState::ToValidate;
        }
        StaleState::Valid
    }

    pub fn handle_raft_ready<T: Transport>(&mut self,
                                           trans: &T,
                                           metrics: &mut RaftMetrics)
                                           -> Result<Option<ReadyResult>> {
        if self.mut_store().check_applying_snap() {
            // If we continue to handle all the messages, it may cause too many messages because
            // leader will send all the remaining messages to this follower, which can lead
            // to full message queue under high load.
            debug!("{} still applying snapshot, skip further handling.",
                   self.tag);
            return Ok(None);
        }

        if !self.raft_group.has_ready() {
            return Ok(None);
        }

        debug!("{} handle raft ready", self.tag);

        let mut ready = self.raft_group.ready();

        let t = SlowTimer::new();

        self.add_ready_metric(&ready, &mut metrics.ready);

        // The leader can write to disk and replicate to the followers concurrently
        // For more details, check raft thesis 10.2.1
        if self.is_leader() {
            try!(self.send(trans, ready.messages.drain(..), &mut metrics.message));
        }

        let apply_result = match self.mut_store().handle_raft_ready(&ready) {
            Ok(r) => r,
            Err(e) => {
                // Leader has to panic when failed to persist raft entries,
                // because all the MsgAppend messages have been sent out already.
                // Suppose there are 2 followers. If any follower sends back a
                // MsgAppendResponse, the leader will commit the non-persistent
                // entries.
                if self.is_leader() {
                    panic!("{} failed to handle raft ready: {:?}", self.tag, e);
                }
                return Err(e);
            }
        };

        if !self.is_leader() {
            try!(self.send(trans, ready.messages.drain(..), &mut metrics.message));
        }

        // Call `handle_raft_commit_entries` directly here may lead to inconsistency.
        // In some cases, there will be some pending committed entries when applying a
        // snapshot. If we call `handle_raft_commit_entries` directly, these updates
        // will be written to disk. Because we apply snapshot asynchronously, so these
        // updates will soon be removed. But the soft state of raft is still be updated
        // in memory. Hence when handle ready next time, these updates won't be included
        // in `ready.committed_entries` again, which will lead to inconsistency.
        let exec_results = if self.is_applying() {
            if let Some(ref mut hs) = ready.hs {
                // Snapshot's metadata has been applied.
                hs.set_commit(self.get_store().truncated_index());
            }
            vec![]
        } else {
            try!(self.handle_raft_commit_entries(&ready.committed_entries))
        };

        slow_log!(t,
                  "{} handle ready, entries {}, committed entries {}, messages \
                   {}, snapshot {}, hard state changed {}",
                  self.tag,
                  ready.entries.len(),
                  ready.committed_entries.len(),
                  ready.messages.len(),
                  apply_result.is_some(),
                  ready.hs.is_some());

        self.raft_group.advance(ready);
        Ok(Some(ReadyResult {
            apply_snap_result: apply_result,
            exec_results: exec_results,
        }))
    }

    /// Propose a request.
    ///
    /// Return true means the request has been proposed successfully.
    pub fn propose(&mut self,
                   mut cmd: PendingCmd,
                   req: RaftCmdRequest,
                   mut err_resp: RaftCmdResponse)
                   -> bool {
        if self.pending_cmds.contains(&cmd.uuid) {
            cmd_resp::bind_error(&mut err_resp, box_err!("duplicated uuid {:?}", cmd.uuid));
            cmd.call(err_resp);
            return false;
        }

        debug!("{} propose command with uuid {:?}", self.tag, cmd.uuid);
        PEER_PROPOSAL_COUNTER_VEC.with_label_values(&["all"]).inc();

        let local_read = self.is_local_read(&req);
        if local_read {
            PEER_PROPOSAL_COUNTER_VEC.with_label_values(&["local_read"]).inc();

            // for read-only, if we don't care stale read, we can
            // execute these commands immediately in leader.
            let mut ctx = ExecContext::new(self, 0, 0, &req);
            let (mut resp, _) = self.exec_raft_cmd(&mut ctx).unwrap_or_else(|e| {
                error!("{} execute raft command err: {:?}", self.tag, e);
                (cmd_resp::new_error(e), None)
            });

            cmd_resp::bind_uuid(&mut resp, cmd.uuid);
            cmd_resp::bind_term(&mut resp, self.term());
            cmd.call(resp);
            return false;
        } else if get_transfer_leader_cmd(&req).is_some() {
            let transfer_leader = get_transfer_leader_cmd(&req).unwrap();
            let peer = transfer_leader.get_peer();

            if self.is_tranfer_leader_allowed(peer) {
                self.transfer_leader(peer);
            } else {
                info!("{} transfer leader message {:?} ignored directly",
                      self.tag,
                      req);
            }

            // transfer leader command doesn't need to replicate log and apply, so we
            // return immediately. Note that this command may fail, we can view it just as an advice
            cmd.call(make_transfer_leader_response());
            return false;
        } else if get_change_peer_cmd(&req).is_some() {
            if self.raft_group.raft.pending_conf {
                info!("{} there is a pending conf change, try later", self.tag);
                cmd_resp::bind_error(&mut err_resp,
                                     box_err!("{} there is a pending conf change, try later",
                                              self.tag));
                cmd.call(err_resp);
                return false;
            }
            if let Some(cmd) = self.pending_cmds.take_conf_change() {
                // if it loses leadership before conf change is replicated, there may be
                // a stale pending conf change before next conf change is applied. If it
                // becomes leader again with the stale pending conf change, will enter
                // this block, so we notify leadership may have changed.
                self.notify_not_leader(cmd);
            }

            if let Err(e) = self.propose_conf_change(req) {
                cmd_resp::bind_error(&mut err_resp, e);
                cmd.call(err_resp);
                return false;
            }

            self.pending_cmds.set_conf_change(cmd);
        } else if let Err(e) = self.propose_normal(req) {
            cmd_resp::bind_error(&mut err_resp, e);
            cmd.call(err_resp);
            return false;
        } else {
            self.pending_cmds.append_normal(cmd);
        }

        true
    }

    fn is_local_read(&self, req: &RaftCmdRequest) -> bool {
        if (req.has_header() && req.get_header().get_read_quorum()) ||
           !self.raft_group.raft.in_lease() || req.get_requests().len() == 0 {
            return false;
        }

        // If applied index's term is differ from current raft's term, leader transfer
        // must happened, if read locally, we may read old value.
        if self.get_store().applied_index_term != self.raft_group.raft.term {
            return false;
        }

        for cmd_req in req.get_requests() {
            if cmd_req.get_cmd_type() != CmdType::Snap && cmd_req.get_cmd_type() != CmdType::Get {
                return false;
            }
        }

        true
    }

    /// Call the callback of `cmd` that leadership may have been changed.
    ///
    /// Please note that, `NotLeader` here doesn't mean that currently this
    /// peer is not leader.
    fn notify_not_leader(&self, mut cmd: PendingCmd) {
        let leader = self.get_peer_from_cache(self.leader_id());
        let not_leader = Error::NotLeader(self.region_id, leader);
        let resp = cmd_resp::err_resp(not_leader, cmd.uuid, self.term());
        info!("{} command {} is stale, skip", self.tag, cmd.uuid);
        cmd.call(resp);
    }

    fn propose_normal(&mut self, mut cmd: RaftCmdRequest) -> Result<()> {
        PEER_PROPOSAL_COUNTER_VEC.with_label_values(&["normal"]).inc();

        // TODO: validate request for unexpected changes.
        try!(self.coprocessor_host.pre_propose(&self.raft_group.get_store(), &mut cmd));
        let data = try!(cmd.write_to_bytes());

        PEER_PROPOSE_LOG_SIZE_HISTOGRAM.observe(data.len() as f64);

        let propose_index = self.next_proposal_index();
        try!(self.raft_group.propose(data));
        if self.next_proposal_index() == propose_index {
            // The message is dropped silently, this usually due to leader absence
            // or transferring leader. Both cases can be considered as NotLeader error.
            return Err(Error::NotLeader(self.region_id, None));
        }

        Ok(())
    }

    fn transfer_leader(&mut self, peer: &metapb::Peer) {
        PEER_PROPOSAL_COUNTER_VEC.with_label_values(&["transfer_leader"]).inc();

        info!("{} transfer leader to {:?}", self.tag, peer);

        self.raft_group.transfer_leader(peer.get_id());
    }

    fn is_tranfer_leader_allowed(&self, peer: &metapb::Peer) -> bool {
        let peer_id = peer.get_id();
        let status = self.raft_group.status();

        if !status.progress.contains_key(&peer_id) {
            return false;
        }

        for progress in status.progress.values() {
            if progress.state == ProgressState::Snapshot {
                return false;
            }
        }

        let last_index = self.get_store().last_index();
        last_index <= status.progress[&peer_id].matched + TRANSFER_LEADER_ALLOW_LOG_LAG
    }

    fn propose_conf_change(&mut self, cmd: RaftCmdRequest) -> Result<()> {
        PEER_PROPOSAL_COUNTER_VEC.with_label_values(&["conf_change"]).inc();

        let data = try!(cmd.write_to_bytes());

        PEER_PROPOSE_LOG_SIZE_HISTOGRAM.observe(data.len() as f64);

        let change_peer = get_change_peer_cmd(&cmd).unwrap();

        let mut cc = eraftpb::ConfChange::new();
        cc.set_change_type(change_peer.get_change_type());
        cc.set_node_id(change_peer.get_peer().get_id());
        cc.set_context(data);

        info!("{} propose conf change {:?} peer {:?}",
              self.tag,
              cc.get_change_type(),
              cc.get_node_id());

        let propose_index = self.next_proposal_index();
        try!(self.raft_group.propose_conf_change(cc));
        if self.next_proposal_index() == propose_index {
            // The message is dropped silently, this usually due to leader absence
            // or transferring leader. Both cases can be considered as NotLeader error.
            return Err(Error::NotLeader(self.region_id, None));
        }

        Ok(())
    }

    pub fn check_epoch(&self, req: &RaftCmdRequest) -> Result<()> {
        let (mut check_ver, mut check_conf_ver) = (false, false);
        if req.has_admin_request() {
            match req.get_admin_request().get_cmd_type() {
                AdminCmdType::CompactLog |
                AdminCmdType::InvalidAdmin => {}
                AdminCmdType::Split => check_ver = true,
                AdminCmdType::ChangePeer => check_conf_ver = true,
                AdminCmdType::TransferLeader => {
                    check_ver = true;
                    check_conf_ver = true;
                }
            };
        } else {
            // for get/set/delete, we don't care conf_version.
            check_ver = true;
        }

        if !check_ver && !check_conf_ver {
            return Ok(());
        }

        if !req.get_header().has_region_epoch() {
            return Err(box_err!("missing epoch!"));
        }

        let from_epoch = req.get_header().get_region_epoch();
        let latest_region = self.region();
        let latest_epoch = latest_region.get_region_epoch();

        // should we use not equal here?
        if (check_conf_ver && from_epoch.get_conf_ver() < latest_epoch.get_conf_ver()) ||
           (check_ver && from_epoch.get_version() < latest_epoch.get_version()) {
            debug!("{} received stale epoch {:?}, mime: {:?}",
                   self.tag,
                   from_epoch,
                   latest_epoch);
            return Err(Error::StaleEpoch(format!("latest_epoch of region {} is {:?}, but you \
                                                  sent {:?}",
                                                 self.region_id,
                                                 latest_epoch,
                                                 from_epoch),
                                         vec![self.region().to_owned()]));
        }

        Ok(())
    }

    pub fn get_peer_from_cache(&self, peer_id: u64) -> Option<metapb::Peer> {
        if let Some(peer) = self.peer_cache.borrow().get(&peer_id).cloned() {
            return Some(peer);
        }

        // Try to find in region, if found, set in cache.
        for peer in self.get_store().get_region().get_peers() {
            if peer.get_id() == peer_id {
                self.peer_cache.borrow_mut().insert(peer_id, peer.clone());
                return Some(peer.clone());
            }
        }

        None
    }

    fn send_raft_message<T: Transport>(&mut self, msg: eraftpb::Message, trans: &T) -> Result<()> {
        let mut send_msg = RaftMessage::new();
        send_msg.set_region_id(self.region_id);
        // set current epoch
        send_msg.set_region_epoch(self.region().get_region_epoch().clone());
        let mut unreachable = false;

        let from_peer = match self.get_peer_from_cache(msg.get_from()) {
            Some(p) => p,
            None => {
                return Err(box_err!("failed to lookup sender peer {} in region {}",
                                    msg.get_from(),
                                    self.region_id))
            }
        };

        let to_peer = match self.get_peer_from_cache(msg.get_to()) {
            Some(p) => p,
            None => {
                return Err(box_err!("failed to look up recipient peer {} in region {}",
                                    msg.get_to(),
                                    self.region_id))
            }
        };

        let to_peer_id = to_peer.get_id();
        let to_store_id = to_peer.get_store_id();
        let msg_type = msg.get_msg_type();
        debug!("{} send raft msg {:?}[size: {}] from {} to {}",
               self.tag,
               msg_type,
               msg.compute_size(),
               from_peer.get_id(),
               to_peer_id);

        send_msg.set_from_peer(from_peer);
        send_msg.set_to_peer(to_peer);

        // There could be two cases:
        // 1. Target peer already exists but has not established communication with leader yet
        // 2. Target peer is added newly due to member change or region split, but it's not
        //    created yet
        // For both cases the region start key and end key are attached in RequestVote and
        // Heartbeat message for the store of that peer to check whether to create a new peer
        // when receiving these messages, or just to wait for a pending region split to perform
        // later.
        if self.get_store().is_initialized() &&
           (msg_type == MessageType::MsgRequestVote ||
            // the peer has not been known to this leader, it may exist or not.
            (msg_type == MessageType::MsgHeartbeat && msg.get_commit() == INVALID_INDEX)) {
            let region = self.region();
            send_msg.set_start_key(region.get_start_key().to_vec());
            send_msg.set_end_key(region.get_end_key().to_vec());
        }

        send_msg.set_message(msg);

        if let Err(e) = trans.send(send_msg) {
            warn!("{} failed to send msg to {} in store {}, err: {:?}",
                  self.tag,
                  to_peer_id,
                  to_store_id,
                  e);

            unreachable = true;
        }

        if unreachable {
            self.raft_group.report_unreachable(to_peer_id);

            if msg_type == eraftpb::MessageType::MsgSnapshot {
                self.raft_group.report_snapshot(to_peer_id, SnapshotStatus::Failure);
            }
        }

        Ok(())
    }

    fn handle_raft_commit_entries(&mut self,
                                  committed_entries: &[eraftpb::Entry])
                                  -> Result<Vec<ExecResult>> {
        // We can't apply committed entries when this peer is still applying snapshot.
        assert!(!self.is_applying());
        // If we send multiple ConfChange commands, only first one will be proposed correctly,
        // others will be saved as a normal entry with no data, so we must re-propose these
        // commands again.
        let t = SlowTimer::new();
        let mut results = vec![];
        let committed_count = committed_entries.len();
        for entry in committed_entries {
            if self.pending_remove {
                // This peer is about to be destroyed, skip everything.
                break;
            }

            let expect_index = self.get_store().applied_index() + 1;
            if expect_index != entry.get_index() {
                panic!("{} expect index {}, but got {}",
                       self.tag,
                       expect_index,
                       entry.get_index());
            }

            let res = try!(match entry.get_entry_type() {
                eraftpb::EntryType::EntryNormal => self.handle_raft_entry_normal(entry),
                eraftpb::EntryType::EntryConfChange => self.handle_raft_entry_conf_change(entry),
            });

            if let Some(res) = res {
                results.push(res);
            }
        }

        slow_log!(t,
                  "{} handle {} committed entries",
                  self.tag,
                  committed_count);
        Ok(results)
    }

    fn handle_raft_entry_normal(&mut self, entry: &eraftpb::Entry) -> Result<Option<ExecResult>> {
        let index = entry.get_index();
        let term = entry.get_term();
        let data = entry.get_data();

        if data.is_empty() {
            // when a peer become leader, it will send an empty entry.
            let wb = WriteBatch::new();
            let mut state = self.get_store().apply_state.clone();
            state.set_applied_index(index);
            let engine = self.engine.clone();
            let raft_cf = try!(rocksdb::get_cf_handle(engine.as_ref(), CF_RAFT));
            try!(wb.put_msg_cf(raft_cf, &keys::apply_state_key(self.region_id), &state));
            try!(self.engine.write(wb));
            self.mut_store().apply_state = state;
            self.mut_store().applied_index_term = term;
            assert!(term > 0);
            while let Some(cmd) = self.pending_cmds.pop_normal(term - 1) {
                // apprently, all the callbacks whose term is less than entry's term are stale.
                self.notify_not_leader(cmd);
            }
            return Ok(None);
        }

        let cmd = try!(protobuf::parse_from_bytes::<RaftCmdRequest>(data));
        Ok(self.process_raft_cmd(index, term, cmd))
    }

    fn handle_raft_entry_conf_change(&mut self,
                                     entry: &eraftpb::Entry)
                                     -> Result<Option<ExecResult>> {
        let index = entry.get_index();
        let term = entry.get_term();
        let conf_change = try!(protobuf::parse_from_bytes::<eraftpb::ConfChange>(entry.get_data()));
        let cmd = try!(protobuf::parse_from_bytes::<RaftCmdRequest>(conf_change.get_context()));
        let (res, cc) = match self.process_raft_cmd(index, term, cmd) {
            res @ Some(_) => (res, conf_change),
            // If failed, tell raft that the config change was aborted.
            None => (None, eraftpb::ConfChange::new()),
        };
        self.raft_group.apply_conf_change(cc);

        Ok(res)
    }

    fn find_cb(&mut self, uuid: Uuid, term: u64, cmd: &RaftCmdRequest) -> Option<Callback> {
        if get_change_peer_cmd(cmd).is_some() {
            if let Some(mut cmd) = self.pending_cmds.take_conf_change() {
                if cmd.uuid == uuid {
                    return Some(cmd.cb.take().unwrap());
                } else {
                    self.notify_not_leader(cmd);
                }
            }
            return None;
        }
        while let Some(mut head) = self.pending_cmds.pop_normal(term) {
            if head.uuid == uuid {
                return Some(head.cb.take().unwrap());
            }
            // because of the lack of original RaftCmdRequest, we skip calling
            // coprocessor here.
            // TODO: call coprocessor with uuid instead.
            self.notify_not_leader(head);
        }
        None
    }

    fn process_raft_cmd(&mut self,
                        index: u64,
                        term: u64,
                        cmd: RaftCmdRequest)
                        -> Option<ExecResult> {
        if index == 0 {
            panic!("{} processing raft command needs a none zero index",
                   self.tag);
        }

        let uuid = util::get_uuid_from_req(&cmd).unwrap();
        let cb = self.find_cb(uuid, term, &cmd);
        let timer = PEER_APPLY_LOG_HISTOGRAM.start_timer();
        let (mut resp, exec_result) = self.apply_raft_cmd(index, term, &cmd);
        timer.observe_duration();

        debug!("{} applied command with uuid {:?} at log index {}",
               self.tag,
               uuid,
               index);

        if cb.is_none() {
            return exec_result;
        }

        let cb = cb.unwrap();
        self.coprocessor_host.post_apply(self.raft_group.get_store(), &cmd, &mut resp);
        // TODO: if we have exec_result, maybe we should return this callback too. Outer
        // store will call it after handing exec result.
        // Bind uuid here.
        cmd_resp::bind_uuid(&mut resp, uuid);
        cmd_resp::bind_term(&mut resp, self.term());
        cb.call_box((resp,));

        exec_result
    }

    pub fn term(&self) -> u64 {
        self.raft_group.raft.term
    }

    // apply operation can fail as following situation:
    //   1. encouter an error that will occur on all store, it can continue
    // applying next entry safely, like stale epoch for example;
    //   2. encouter an error that may not occur on all store, in this case
    // we should try to apply the entry again or panic. Considering that this
    // usually due to disk operation fail, which is rare, so just panic is ok.
    fn apply_raft_cmd(&mut self,
                      index: u64,
                      term: u64,
                      req: &RaftCmdRequest)
                      -> (RaftCmdResponse, Option<ExecResult>) {
        // if pending remove, apply should be aborted already.
        assert!(!self.pending_remove);

        let mut ctx = ExecContext::new(self, index, term, req);
        let (resp, exec_result) = self.exec_raft_cmd(&mut ctx).unwrap_or_else(|e| {
            error!("{} execute raft command err: {:?}", self.tag, e);
            (cmd_resp::new_error(e), None)
        });

        ctx.apply_state.set_applied_index(index);
        if !self.pending_remove {
            ctx.save(self.region_id)
                .unwrap_or_else(|e| panic!("{} failed to save apply context: {:?}", self.tag, e));
        }

        // Commit write and change storage fields atomically.
        self.mut_store()
            .engine
            .write(ctx.wb)
            .unwrap_or_else(|e| panic!("{} failed to commit apply result: {:?}", self.tag, e));

        let mut storage = self.mut_store();
<<<<<<< HEAD
        match storage.engine.write(ctx.wb) {
            Ok(_) => {
                storage.apply_state = ctx.apply_state;
                storage.applied_index_term = term;

                if let Some(ref exec_result) = exec_result {
                    match *exec_result {
                        ExecResult::ChangePeer { ref region, .. } => {
                            storage.region = region.clone();
                        }
                        ExecResult::CompactLog { .. } => {}
                        ExecResult::SplitRegion { ref right, .. } => {
                            storage.region = right.clone();
                        }
                    }
                };
            }
            Err(e) => {
                error!("{} commit batch failed err {:?}", storage.tag, e);
                resp = cmd_resp::message_error(e);
=======
        storage.apply_state = ctx.apply_state;
        storage.applied_index_term = term;

        if let Some(ref exec_result) = exec_result {
            match *exec_result {
                ExecResult::ChangePeer { ref region, .. } => {
                    storage.region = region.clone();
                }
                ExecResult::CompactLog { .. } => {}
                ExecResult::SplitRegion { ref left, .. } => {
                    storage.region = left.clone();
                }
>>>>>>> a0204dfe
            }
        }

        (resp, exec_result)
    }

    /// Clear all the pending commands.
    ///
    /// Please note that all the pending callbacks will be lost.
    /// Should not do this when dropping a peer in case of possible leak.
    pub fn clear_pending_commands(&mut self) {
        if !self.pending_cmds.normals.is_empty() {
            info!("{} clear {} commands",
                  self.tag,
                  self.pending_cmds.normals.len());
            while let Some(mut cmd) = self.pending_cmds.normals.pop_front() {
                cmd.cb.take();
            }
        }
        if let Some(mut cmd) = self.pending_cmds.conf_change.take() {
            info!("{} clear pending conf change", self.tag);
            cmd.cb.take();
        }
    }
}

fn get_transfer_leader_cmd(msg: &RaftCmdRequest) -> Option<&TransferLeaderRequest> {
    if !msg.has_admin_request() {
        return None;
    }
    let req = msg.get_admin_request();
    if !req.has_transfer_leader() {
        return None;
    }

    Some(req.get_transfer_leader())
}

fn get_change_peer_cmd(msg: &RaftCmdRequest) -> Option<&ChangePeerRequest> {
    if !msg.has_admin_request() {
        return None;
    }
    let req = msg.get_admin_request();
    if !req.has_change_peer() {
        return None;
    }

    Some(req.get_change_peer())
}

struct ExecContext<'a> {
    pub snap: Snapshot,
    pub apply_state: RaftApplyState,
    pub wb: WriteBatch,
    pub req: &'a RaftCmdRequest,
    pub index: u64,
    pub term: u64,
}

impl<'a> ExecContext<'a> {
    fn new<'b>(peer: &'b Peer, index: u64, term: u64, req: &'a RaftCmdRequest) -> ExecContext<'a> {
        ExecContext {
            snap: Snapshot::new(peer.engine.clone()),
            apply_state: peer.get_store().apply_state.clone(),
            wb: WriteBatch::new(),
            req: req,
            index: index,
            term: term,
        }
    }

    fn save(&self, region_id: u64) -> Result<()> {
        let raft_cf = try!(self.snap.cf_handle(CF_RAFT));
        try!(self.wb.put_msg_cf(raft_cf,
                                &keys::apply_state_key(region_id),
                                &self.apply_state));
        Ok(())
    }
}

// Here we implement all commands.
impl Peer {
    // Only errors that will also occur on all other stores should be returned.
    fn exec_raft_cmd(&mut self,
                     ctx: &mut ExecContext)
                     -> Result<(RaftCmdResponse, Option<ExecResult>)> {
        try!(self.check_epoch(ctx.req));
        if ctx.req.has_admin_request() {
            self.exec_admin_cmd(ctx)
        } else {
            // Now we don't care write command outer, so use None.
            self.exec_write_cmd(ctx).and_then(|v| Ok((v, None)))
        }
    }

    fn exec_admin_cmd(&mut self,
                      ctx: &mut ExecContext)
                      -> Result<(RaftCmdResponse, Option<ExecResult>)> {
        let request = ctx.req.get_admin_request();
        let cmd_type = request.get_cmd_type();
        info!("{} execute admin command {:?} at [term: {}, index: {}]",
              self.tag,
              request,
              ctx.term,
              ctx.index);

        let (mut response, exec_result) = try!(match cmd_type {
            AdminCmdType::ChangePeer => self.exec_change_peer(ctx, request),
            AdminCmdType::Split => self.exec_split(ctx, request),
            AdminCmdType::CompactLog => self.exec_compact_log(ctx, request),
            AdminCmdType::TransferLeader => Err(box_err!("transfer leader won't exec")),
            AdminCmdType::InvalidAdmin => Err(box_err!("unsupported admin command type")),
        });
        response.set_cmd_type(cmd_type);

        let mut resp = RaftCmdResponse::new();
        resp.set_admin_response(response);
        Ok((resp, exec_result))
    }

    fn exec_change_peer(&mut self,
                        ctx: &ExecContext,
                        request: &AdminRequest)
                        -> Result<(AdminResponse, Option<ExecResult>)> {
        let request = request.get_change_peer();
        let peer = request.get_peer();
        let store_id = peer.get_store_id();
        let change_type = request.get_change_type();
        let mut region = self.region().clone();

        info!("{} exec ConfChange {:?}, epoch: {:?}",
              self.tag,
              util::conf_change_type_str(&change_type),
              region.get_region_epoch());

        // TODO: we should need more check, like peer validation, duplicated id, etc.
        let exists = util::find_peer(&region, store_id).is_some();
        let conf_ver = region.get_region_epoch().get_conf_ver() + 1;

        region.mut_region_epoch().set_conf_ver(conf_ver);

        match change_type {
            eraftpb::ConfChangeType::AddNode => {
                PEER_ADMIN_CMD_COUNTER_VEC.with_label_values(&["add_peer", "all"]).inc();

                if exists {
                    error!("{} can't add duplicated peer {:?} to region {:?}",
                           self.tag,
                           peer,
                           self.region());
                    return Err(box_err!("can't add duplicated peer {:?} to region {:?}",
                                        peer,
                                        self.region()));
                }
                // TODO: Do we allow adding peer in same node?

                // Add this peer to cache.
                self.peer_cache.borrow_mut().insert(peer.get_id(), peer.clone());
                self.peer_heartbeats.insert(peer.get_id(), Instant::now());
                region.mut_peers().push(peer.clone());

                PEER_ADMIN_CMD_COUNTER_VEC.with_label_values(&["add_peer", "success"]).inc();

                info!("{} add peer {:?} to region {:?}",
                      self.tag,
                      peer,
                      self.region());
            }
            eraftpb::ConfChangeType::RemoveNode => {
                PEER_ADMIN_CMD_COUNTER_VEC.with_label_values(&["remove_peer", "all"]).inc();

                if !exists {
                    error!("{} remove missing peer {:?} from region {:?}",
                           self.tag,
                           peer,
                           self.region());
                    return Err(box_err!("remove missing peer {:?} from region {:?}",
                                        peer,
                                        self.region()));
                }

                if self.peer_id() == peer.get_id() {
                    // Remove ourself, we will destroy all region data later.
                    // So we need not to apply following logs.
                    self.pending_remove = true;
                }

                // Remove this peer from cache.
                self.peer_cache.borrow_mut().remove(&peer.get_id());
                self.peer_heartbeats.remove(&peer.get_id());
                util::remove_peer(&mut region, store_id).unwrap();

                PEER_ADMIN_CMD_COUNTER_VEC.with_label_values(&["remove_peer", "success"]).inc();

                info!("{} remove {} from region:{:?}",
                      self.tag,
                      peer.get_id(),
                      self.region());
            }
        }

        if self.pending_remove {
            self.get_store()
                .clear_meta(&ctx.wb)
                .and_then(|_| write_peer_state(&ctx.wb, &region, PeerState::Tombstone))
                .unwrap_or_else(|e| panic!("{} failed to remove self: {:?}", self.tag, e));
        } else {
            write_peer_state(&ctx.wb, &region, PeerState::Normal)
                .unwrap_or_else(|e| panic!("{} failed to update region state: {:?}", self.tag, e));
        }

        let mut resp = AdminResponse::new();
        resp.mut_change_peer().set_region(region.clone());

        Ok((resp,
            Some(ExecResult::ChangePeer {
            change_type: change_type,
            peer: peer.clone(),
            region: region,
        })))
    }

    fn exec_split(&mut self,
                  ctx: &ExecContext,
                  req: &AdminRequest)
                  -> Result<(AdminResponse, Option<ExecResult>)> {
        PEER_ADMIN_CMD_COUNTER_VEC.with_label_values(&["split", "all"]).inc();

        let split_req = req.get_split();
        if !split_req.has_split_key() {
            return Err(box_err!("missing split key"));
        }

        let split_key = split_req.get_split_key();
        let mut region = self.region().clone();
        if split_key <= region.get_start_key() {
            return Err(box_err!("invalid split request: {:?}", split_req));
        }

        try!(util::check_key_in_region(split_key, &region));

        info!("{} split at key: {}, region: {:?}",
              self.tag,
              escape(split_key),
              region);

        // TODO: check new region id validation.
        let new_region_id = split_req.get_new_region_id();

        // After split, the origin region key range is [split_key, end_key),
        // the new split region is [start_key, split_key).
        let mut new_region = region.clone();
        region.set_start_key(split_key.to_vec());

        new_region.set_end_key(split_key.to_vec());
        new_region.set_id(new_region_id);

        // Update new region peer ids.
        let new_peer_ids = split_req.get_new_peer_ids();
        if new_peer_ids.len() != new_region.get_peers().len() {
            return Err(box_err!("invalid new peer id count, need {}, but got {}",
                                new_region.get_peers().len(),
                                new_peer_ids.len()));
        }

        for (index, peer) in new_region.mut_peers().iter_mut().enumerate() {
            let peer_id = new_peer_ids[index];
            peer.set_id(peer_id);

            // Add this peer to cache.
            self.peer_cache.borrow_mut().insert(peer_id, peer.clone());
        }

        // update region version
        let region_ver = region.get_region_epoch().get_version() + 1;
        region.mut_region_epoch().set_version(region_ver);
        new_region.mut_region_epoch().set_version(region_ver);
        write_peer_state(&ctx.wb, &region, PeerState::Normal)
            .and_then(|_| write_peer_state(&ctx.wb, &new_region, PeerState::Normal))
            .and_then(|_| write_initial_state(self.engine.as_ref(), &ctx.wb, new_region.get_id()))
            .unwrap_or_else(|e| {
                panic!("{} failed to save split region {:?}: {:?}",
                       self.tag,
                       new_region,
                       e)
            });

        let mut resp = AdminResponse::new();
<<<<<<< HEAD
        resp.mut_split().set_left(new_region.clone());
        resp.mut_split().set_right(region.clone());
=======
        resp.mut_split().set_left(region.clone());
        resp.mut_split().set_right(new_region.clone());

        self.size_diff_hint = 0;
        self.delete_keys_hint = 0;
>>>>>>> a0204dfe

        PEER_ADMIN_CMD_COUNTER_VEC.with_label_values(&["split", "success"]).inc();

        Ok((resp,
            Some(ExecResult::SplitRegion {
            left: new_region,
            right: region,
        })))
    }

    fn exec_compact_log(&mut self,
                        ctx: &mut ExecContext,
                        req: &AdminRequest)
                        -> Result<(AdminResponse, Option<ExecResult>)> {
        PEER_ADMIN_CMD_COUNTER_VEC.with_label_values(&["compact", "all"]).inc();

        let compact_index = req.get_compact_log().get_compact_index();
        let resp = AdminResponse::new();

        let first_index = self.get_store().first_index();
        if compact_index <= first_index {
            debug!("{} compact index {} <= first index {}, no need to compact",
                   self.tag,
                   compact_index,
                   first_index);
            return Ok((resp, None));
        }

        // compact failure is safe to be omitted, no need to assert.
        try!(self.get_store().compact(&mut ctx.apply_state, compact_index));

        PEER_ADMIN_CMD_COUNTER_VEC.with_label_values(&["compact", "success"]).inc();

        Ok((resp,
            Some(ExecResult::CompactLog { state: ctx.apply_state.get_truncated_state().clone() })))
    }

    fn exec_write_cmd(&mut self, ctx: &ExecContext) -> Result<RaftCmdResponse> {
        let requests = ctx.req.get_requests();
        let mut responses = Vec::with_capacity(requests.len());

        for req in requests {
            let cmd_type = req.get_cmd_type();
            let mut resp = try!(match cmd_type {
                CmdType::Get => self.do_get(ctx, req),
                CmdType::Put => self.do_put(ctx, req),
                CmdType::Delete => self.do_delete(ctx, req),
                CmdType::Snap => self.do_snap(ctx, req),
                CmdType::Invalid => Err(box_err!("invalid cmd type, message maybe currupted")),
            });

            resp.set_cmd_type(cmd_type);

            responses.push(resp);
        }

        let mut resp = RaftCmdResponse::new();
        resp.set_responses(protobuf::RepeatedField::from_vec(responses));
        Ok(resp)
    }

    fn check_data_key(&self, key: &[u8]) -> Result<()> {
        // region key range has no data prefix, so we must use origin key to check.
        try!(util::check_key_in_region(key, self.get_store().get_region()));

        Ok(())
    }

    fn do_get(&mut self, ctx: &ExecContext, req: &Request) -> Result<Response> {
        // TODO: the get_get looks wried, maybe we should figure out a better name later.
        let key = req.get_get().get_key();
        try!(self.check_data_key(key));

        let mut resp = Response::new();
        let res = if req.get_get().has_cf() {
            let cf = req.get_get().get_cf();
            // TODO: check whether cf exists or not.
            ctx.snap.get_value_cf(cf, &keys::data_key(key)).unwrap_or_else(|e| {
                panic!("{} failed to get {} with cf {}: {:?}",
                       self.tag,
                       escape(key),
                       cf,
                       e)
            })
        } else {
            ctx.snap
                .get_value(&keys::data_key(key))
                .unwrap_or_else(|e| panic!("{} failed to get {}: {:?}", self.tag, escape(key), e))
        };
        if let Some(res) = res {
            resp.mut_get().set_value(res.to_vec());
        }

        Ok(resp)
    }

    fn do_put(&mut self, ctx: &ExecContext, req: &Request) -> Result<Response> {
        let (key, value) = (req.get_put().get_key(), req.get_put().get_value());
        try!(self.check_data_key(key));

        let resp = Response::new();
        let key = keys::data_key(key);
        if let Some(diff) = self.size_diff_hint.checked_add(key.len() as u64) {
            self.size_diff_hint = diff;
        }
        if let Some(diff) = self.size_diff_hint.checked_add(value.len() as u64) {
            self.size_diff_hint = diff;
        }
        self.size_diff_hint += key.len() as u64;
        self.size_diff_hint += value.len() as u64;
        if req.get_put().has_cf() {
            let cf = req.get_put().get_cf();
            // TODO: check whether cf exists or not.
            rocksdb::get_cf_handle(&self.engine, cf)
                .and_then(|handle| ctx.wb.put_cf(handle, &key, value))
                .unwrap_or_else(|e| {
                    panic!("{} failed to write ({}, {}) to cf {}: {:?}",
                           self.tag,
                           escape(&key),
                           escape(value),
                           cf,
                           e)
                });
        } else {
            ctx.wb.put(&key, value).unwrap_or_else(|e| {
                panic!("{} failed to write ({}, {}): {:?}",
                       self.tag,
                       escape(&key),
                       escape(value),
                       e);
            });
        }
        Ok(resp)
    }

    fn do_delete(&mut self, ctx: &ExecContext, req: &Request) -> Result<Response> {
        let key = req.get_delete().get_key();
        try!(self.check_data_key(key));

        let key = keys::data_key(key);
        // since size_diff_hint is not accurate, so we just skip calculate the value size.
        let klen = key.len() as u64;
        if self.size_diff_hint > klen {
            self.size_diff_hint -= klen;
        } else {
            self.size_diff_hint = 0;
        }
        let resp = Response::new();
        if req.get_delete().has_cf() {
            let cf = req.get_delete().get_cf();
            // TODO: check whether cf exists or not.
            rocksdb::get_cf_handle(&self.engine, cf)
                .and_then(|handle| ctx.wb.delete_cf(handle, &key))
                .unwrap_or_else(|e| {
                    panic!("{} failed to delete {}: {:?}", self.tag, escape(&key), e)
                });
            // lock cf is compact periodically.
            if cf != CF_LOCK {
                self.delete_keys_hint += 1;
            }
        } else {
            ctx.wb.delete(&key).unwrap_or_else(|e| {
                panic!("{} failed to delete {}: {:?}", self.tag, escape(&key), e)
            });
            self.delete_keys_hint += 1;
        }

        Ok(resp)
    }

    fn do_snap(&mut self, _: &ExecContext, _: &Request) -> Result<Response> {
        let mut resp = Response::new();
        resp.mut_snap().set_region(self.get_store().get_region().clone());
        Ok(resp)
    }
}

fn make_transfer_leader_response() -> RaftCmdResponse {
    let mut response = AdminResponse::new();
    response.set_cmd_type(AdminCmdType::TransferLeader);
    response.set_transfer_leader(TransferLeaderResponse::new());
    let mut resp = RaftCmdResponse::new();
    resp.set_admin_response(response);
    resp
}<|MERGE_RESOLUTION|>--- conflicted
+++ resolved
@@ -1087,28 +1087,6 @@
             .unwrap_or_else(|e| panic!("{} failed to commit apply result: {:?}", self.tag, e));
 
         let mut storage = self.mut_store();
-<<<<<<< HEAD
-        match storage.engine.write(ctx.wb) {
-            Ok(_) => {
-                storage.apply_state = ctx.apply_state;
-                storage.applied_index_term = term;
-
-                if let Some(ref exec_result) = exec_result {
-                    match *exec_result {
-                        ExecResult::ChangePeer { ref region, .. } => {
-                            storage.region = region.clone();
-                        }
-                        ExecResult::CompactLog { .. } => {}
-                        ExecResult::SplitRegion { ref right, .. } => {
-                            storage.region = right.clone();
-                        }
-                    }
-                };
-            }
-            Err(e) => {
-                error!("{} commit batch failed err {:?}", storage.tag, e);
-                resp = cmd_resp::message_error(e);
-=======
         storage.apply_state = ctx.apply_state;
         storage.applied_index_term = term;
 
@@ -1118,10 +1096,9 @@
                     storage.region = region.clone();
                 }
                 ExecResult::CompactLog { .. } => {}
-                ExecResult::SplitRegion { ref left, .. } => {
-                    storage.region = left.clone();
+                ExecResult::SplitRegion { ref right, .. } => {
+                    storage.region = right.clone();
                 }
->>>>>>> a0204dfe
             }
         }
 
@@ -1410,16 +1387,10 @@
             });
 
         let mut resp = AdminResponse::new();
-<<<<<<< HEAD
         resp.mut_split().set_left(new_region.clone());
         resp.mut_split().set_right(region.clone());
-=======
-        resp.mut_split().set_left(region.clone());
-        resp.mut_split().set_right(new_region.clone());
-
-        self.size_diff_hint = 0;
+
         self.delete_keys_hint = 0;
->>>>>>> a0204dfe
 
         PEER_ADMIN_CMD_COUNTER_VEC.with_label_values(&["split", "success"]).inc();
 
