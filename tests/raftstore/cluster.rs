// Copyright 2016 PingCAP, Inc.
//
// Licensed under the Apache License, Version 2.0 (the "License");
// you may not use this file except in compliance with the License.
// You may obtain a copy of the License at
//
//     http://www.apache.org/licenses/LICENSE-2.0
//
// Unless required by applicable law or agreed to in writing, software
// distributed under the License is distributed on an "AS IS" BASIS,
// See the License for the specific language governing permissions and
// limitations under the License.


use std::collections::{HashMap, HashSet};
use std::sync::{Arc, RwLock};
use std::time::Duration;

use rocksdb::DB;
use tempdir::TempDir;

use tikv::raftstore::{Result, Error};
use tikv::raftstore::store::*;
use super::util::*;
use kvproto::pdpb;
use kvproto::raft_cmdpb::*;
use kvproto::metapb::{self, RegionEpoch};
use kvproto::raft_serverpb::RaftMessage;
use tikv::pd::PdClient;
use tikv::util::{HandyRwLock, escape, rocksdb};
use tikv::util::transport::SendCh;
use tikv::server::Config as ServerConfig;
use super::pd::TestPdClient;
use tikv::raftstore::store::keys::data_key;
use super::transport_simulate::*;


// We simulate 3 or 5 nodes, each has a store.
// Sometimes, we use fixed id to test, which means the id
// isn't allocated by pd, and node id, store id are same.
// E,g, for node 1, the node id and store id are both 1.

pub trait Simulator {
    // Pass 0 to let pd allocate a node id if db is empty.
    // If node id > 0, the node must be created in db already,
    // and the node id must be the same as given argument.
    // Return the node id.
    // TODO: we will rename node name here because now we use store only.
    fn run_node(&mut self, node_id: u64, cfg: ServerConfig, engine: Arc<DB>) -> u64;
    fn stop_node(&mut self, node_id: u64);
    fn get_node_ids(&self) -> HashSet<u64>;
    fn call_command_on_node(&self,
                            node_id: u64,
                            request: RaftCmdRequest,
                            timeout: Duration)
                            -> Result<RaftCmdResponse>;
    fn send_raft_msg(&self, msg: RaftMessage) -> Result<()>;
    fn get_snap_dir(&self, node_id: u64) -> String;
    fn get_store_sendch(&self, node_id: u64) -> Option<SendCh<Msg>>;
    fn add_send_filter(&mut self, node_id: u64, filter: SendFilter);
    fn clear_send_filters(&mut self, node_id: u64);
    fn add_recv_filter(&mut self, node_id: u64, filter: RecvFilter);
    fn clear_recv_filters(&mut self, node_id: u64);

    fn call_command(&self, request: RaftCmdRequest, timeout: Duration) -> Result<RaftCmdResponse> {
        let node_id = request.get_header().get_peer().get_store_id();
        self.call_command_on_node(node_id, request, timeout)
    }
}

pub struct Cluster<T: Simulator> {
    pub cfg: ServerConfig,
    leaders: HashMap<u64, metapb::Peer>,
    paths: Vec<TempDir>,
    dbs: Vec<Arc<DB>>,

    // node id -> db engine.
    pub engines: HashMap<u64, Arc<DB>>,

    pub sim: Arc<RwLock<T>>,
    pub pd_client: Arc<TestPdClient>,
}

impl<T: Simulator> Cluster<T> {
    // Create the default Store cluster.
    pub fn new(id: u64,
               count: usize,
               cfs: &[&str],
               sim: Arc<RwLock<T>>,
               pd_client: Arc<TestPdClient>)
               -> Cluster<T> {
        let mut c = Cluster {
            cfg: new_server_config(id),
            leaders: HashMap::new(),
            paths: vec![],
            dbs: vec![],
            engines: HashMap::new(),
            sim: sim,
            pd_client: pd_client,
        };

        c.create_engines(count, cfs);

        c
    }

    pub fn id(&self) -> u64 {
        self.cfg.cluster_id
    }

    fn create_engines(&mut self, count: usize, cfs: &[&str]) {
        for _ in 0..count {
            self.paths.push(TempDir::new("test_cluster").unwrap());
        }

        for item in &self.paths {
            self.dbs
                .push(Arc::new(rocksdb::new_engine(item.path().to_str().unwrap(), cfs).unwrap()));
        }
    }

    pub fn start(&mut self) {
        if self.engines.is_empty() {
            let mut sim = self.sim.wl();
            for engine in &self.dbs {
                let node_id = sim.run_node(0, self.cfg.clone(), engine.clone());
                self.engines.insert(node_id, engine.clone());
            }
        } else {
            // recover from last shutdown.
            let node_ids = self.engines.keys().cloned().collect::<Vec<_>>();
            for node_id in node_ids {
                self.run_node(node_id);
            }
        }
    }

    // Bootstrap the store with fixed ID (like 1, 2, .. 5) and
    // initialize first region in all stores, then start the cluster.
    pub fn run(&mut self) {
        self.bootstrap_region().unwrap();
        self.start();
    }

    // Bootstrap the store with fixed ID (like 1, 2, .. 5) and
    // initialize first region in store 1, then start the cluster.
    pub fn run_conf_change(&mut self) -> u64 {
        let region_id = self.bootstrap_conf_change();
        self.start();
        region_id
    }

    pub fn run_node(&mut self, node_id: u64) {
        debug!("starting node {}", node_id);
        let engine = self.engines.get(&node_id).unwrap();
        self.sim.wl().run_node(node_id, self.cfg.clone(), engine.clone());
        debug!("node {} started", node_id);
    }

    pub fn stop_node(&mut self, node_id: u64) {
        debug!("stopping node {}", node_id);
        self.sim.wl().stop_node(node_id);
        debug!("node {} stopped", node_id);
    }

    pub fn get_engine(&self, node_id: u64) -> Arc<DB> {
        self.engines.get(&node_id).unwrap().clone()
    }

    pub fn send_raft_msg(&self, msg: RaftMessage) -> Result<()> {
        self.sim.rl().send_raft_msg(msg)
    }

    pub fn call_command_on_node(&self,
                                node_id: u64,
                                request: RaftCmdRequest,
                                timeout: Duration)
                                -> Result<RaftCmdResponse> {
        match self.sim.rl().call_command_on_node(node_id, request.clone(), timeout) {
            Err(e) => {
                warn!("failed to call command {:?}: {:?}", request, e);
                Err(e)
            }
            a => a,
        }
    }

    pub fn call_command(&self,
                        request: RaftCmdRequest,
                        timeout: Duration)
                        -> Result<RaftCmdResponse> {
        match self.sim.rl().call_command(request.clone(), timeout) {
            Err(e) => {
                warn!("failed to call command {:?}: {:?}", request, e);
                Err(e)
            }
            a => a,
        }
    }

    pub fn call_command_on_leader(&mut self,
                                  mut request: RaftCmdRequest,
                                  timeout: Duration)
                                  -> Result<RaftCmdResponse> {
        let mut retry_cnt = 0;
        let region_id = request.get_header().get_region_id();
        loop {
            let leader = match self.leader_of_region(region_id) {
                None => return Err(box_err!("can't get leader of region {}", region_id)),
                Some(l) => l,
            };
            request.mut_header().set_peer(leader);
            let resp = match self.call_command(request.clone(), timeout) {
                e @ Err(_) => return e,
                Ok(resp) => resp,
            };
            if self.refresh_leader_if_needed(&resp, region_id) && retry_cnt < 10 {
                retry_cnt += 1;
                warn!("{:?} is no longer leader, let's retry",
                      request.get_header().get_peer());
                continue;
            }
            return Ok(resp);
        }
    }

    fn valid_leader_id(&self, region_id: u64, leader_id: u64) -> bool {
        let store_ids = match self.store_ids_of_region(region_id) {
            None => return false,
            Some(ids) => ids,
        };
        let node_ids = self.sim.rl().get_node_ids();
        store_ids.contains(&leader_id) && node_ids.contains(&leader_id)
    }

    fn store_ids_of_region(&self, region_id: u64) -> Option<Vec<u64>> {
        self.pd_client
            .get_region_by_id(region_id)
            .unwrap()
            .map(|region| region.get_peers().into_iter().map(|p| p.get_store_id()).collect())
    }

    fn query_leader(&self, store_id: u64, region_id: u64) -> Option<metapb::Peer> {
        // To get region leader, we don't care real peer id, so use 0 instead.
        let peer = new_peer(store_id, 0);
        let find_leader = new_status_request(region_id, peer, new_region_leader_cmd());
        let mut resp = self.call_command(find_leader, Duration::from_secs(5)).unwrap();
        let mut region_leader = resp.take_status_response().take_region_leader();
        // NOTE: node id can't be 0.
        if self.valid_leader_id(region_id, region_leader.get_leader().get_store_id()) {
            Some(region_leader.take_leader())
        } else {
            None
        }
    }

    pub fn leader_of_region(&mut self, region_id: u64) -> Option<metapb::Peer> {
        let store_ids = match self.store_ids_of_region(region_id) {
            None => return None,
            Some(ids) => ids,
        };
        if let Some(l) = self.leaders.get(&region_id) {
            // leader may be stopped in some tests.
            if self.valid_leader_id(region_id, l.get_store_id()) {
                return Some(l.clone());
            }
        }
        self.reset_leader_of_region(region_id);
        let mut leader = None;
        let mut retry_cnt = 500;

        let node_ids = self.sim.rl().get_node_ids();
        let mut count = 0;
        while (leader.is_none() || count < store_ids.len()) && retry_cnt > 0 {
            count = 0;
            leader = None;
            for store_id in &store_ids {
                // For some tests, we stop the node but pd still has this information,
                // and we must skip this.
                if !node_ids.contains(store_id) {
                    count += 1;
                    continue;
                }
                let l = self.query_leader(*store_id, region_id);
                if l.is_none() {
                    continue;
                }
                if leader.is_none() {
                    leader = l;
                    count += 1;
                } else if l == leader {
                    count += 1;
                }
            }
            sleep_ms(10);
            retry_cnt -= 1;
        }

        if let Some(l) = leader {
            self.leaders.insert(region_id, l);
        }

        self.leaders.get(&region_id).cloned()
    }

    // Multiple nodes with fixed node id, like node 1, 2, .. 5,
    // First region 1 is in all stores with peer 1, 2, .. 5.
    // Peer 1 is in node 1, store 1, etc.
    fn bootstrap_region(&mut self) -> Result<()> {
        for (id, engine) in self.dbs.iter().enumerate() {
            let id = id as u64 + 1;
            self.engines.insert(id, engine.clone());
        }

        let mut region = metapb::Region::new();
        region.set_id(1);
        region.set_start_key(keys::EMPTY_KEY.to_vec());
        region.set_end_key(keys::EMPTY_KEY.to_vec());
        region.mut_region_epoch().set_version(1);
        region.mut_region_epoch().set_conf_ver(1);

        for (&id, engine) in &self.engines {
            let peer = new_peer(id, id);
            region.mut_peers().push(peer.clone());
            bootstrap_store(engine, self.id(), id).unwrap();
        }

        for engine in self.engines.values() {
            try!(write_region(&engine, &region));
        }

        self.bootstrap_cluster(region);

        Ok(())
    }

    // Return first region id.
    fn bootstrap_conf_change(&mut self) -> u64 {
        for (id, engine) in self.dbs.iter().enumerate() {
            let id = id as u64 + 1;
            self.engines.insert(id, engine.clone());
        }

        for (&id, engine) in &self.engines {
            bootstrap_store(engine, self.id(), id).unwrap();
        }

        let node_id = 1;
        let region = bootstrap_region(self.engines.get(&node_id).unwrap(), 1, 1, 1).unwrap();
        let rid = region.get_id();
        self.bootstrap_cluster(region);
        rid
    }


    // This is only for fixed id test.
    fn bootstrap_cluster(&mut self, region: metapb::Region) {
        self.pd_client
            .bootstrap_cluster(new_store(1, "".to_owned()), region)
            .unwrap();

        for &id in self.engines.keys() {
            self.pd_client.put_store(new_store(id, "".to_owned())).unwrap();
        }
    }

    pub fn reset_leader_of_region(&mut self, region_id: u64) {
        self.leaders.remove(&region_id);
    }

    pub fn check_quorum<F: FnMut(&&Arc<DB>) -> bool>(&self, condition: F) -> bool {
        if self.engines.is_empty() {
            return true;
        }
        self.engines.values().filter(condition).count() > self.engines.len() / 2
    }

    pub fn shutdown(&mut self) {
        debug!("about to shutdown cluster");
        let keys = self.sim.rl().get_node_ids();
        for id in keys {
            self.stop_node(id);
        }
        self.leaders.clear();
        debug!("all nodes are shut down.");
    }

    // If the resp is "not leader error", get the real leader.
    // Sometimes, we may still can't get leader even in "not leader error",
    // returns a INVALID_PEER for this.
    pub fn refresh_leader_if_needed(&mut self, resp: &RaftCmdResponse, region_id: u64) -> bool {
        if !is_error_response(resp) {
            return false;
        }

        let err = resp.get_header().get_error();
        if !err.has_not_leader() {
            return false;
        }

        let err = err.get_not_leader();
        if !err.has_leader() {
            self.reset_leader_of_region(region_id);
            return true;
        }
        self.leaders.insert(region_id, err.get_leader().clone());
        true
    }

    pub fn request(&mut self,
                   key: &[u8],
                   reqs: Vec<Request>,
                   read_quorum: bool,
                   timeout: Duration)
                   -> RaftCmdResponse {
        for _ in 0..20 {
            let mut region = self.get_region(key);
            let region_id = region.get_id();
            let req = new_request(region_id,
                                  region.take_region_epoch(),
                                  reqs.clone(),
                                  read_quorum);
            let result = self.call_command_on_leader(req, timeout);

            if let Err(Error::Timeout(_)) = result {
                warn!("call command timeout, let's retry");
                sleep_ms(100);
                continue;
            }

            let resp = result.unwrap();
            if resp.get_header().get_error().has_stale_epoch() {
                warn!("seems split, let's retry");
                sleep_ms(100);
                continue;
            }
            return resp;
        }
        panic!("request failed after retry for 20 times");
    }

    pub fn get_region(&self, key: &[u8]) -> metapb::Region {
        for _ in 0..100 {
            match self.pd_client.get_region(key) {
                Ok(region) => return region,
                Err(_) => {
                    // We may meet range gap after split, so here we will
                    // retry to get the region again.
                    sleep_ms(20);
                    continue;
                }
            };
        }

        panic!("find no region for {:?}", escape(key));
    }

    pub fn get_region_id(&self, key: &[u8]) -> u64 {
        self.get_region(key).get_id()
    }

    pub fn get_down_peers(&self) -> HashMap<u64, pdpb::PeerStats> {
        self.pd_client.get_down_peers()
    }

    pub fn get(&mut self, key: &[u8]) -> Option<Vec<u8>> {
        self.get_impl(key, false)
    }

    pub fn must_get(&mut self, key: &[u8]) -> Option<Vec<u8>> {
        self.get_impl(key, true)
    }

    fn get_impl(&mut self, key: &[u8], read_quorum: bool) -> Option<Vec<u8>> {
        let mut resp = self.request(key,
                                    vec![new_get_cmd(key)],
                                    read_quorum,
                                    Duration::from_secs(5));
        if resp.get_header().has_error() {
            panic!("response {:?} has error", resp);
        }
        assert_eq!(resp.get_responses().len(), 1);
        assert_eq!(resp.get_responses()[0].get_cmd_type(), CmdType::Get);
        let mut get = resp.mut_responses()[0].take_get();
        if get.has_value() {
            Some(get.take_value())
        } else {
            None
        }
    }

    pub fn must_put(&mut self, key: &[u8], value: &[u8]) {
        self.must_put_cf("default", key, value);
    }

    pub fn must_put_cf(&mut self, cf: &str, key: &[u8], value: &[u8]) {
        let resp = self.request(key,
                                vec![new_put_cf_cmd(cf, key, value)],
                                false,
                                Duration::from_secs(5));
        if resp.get_header().has_error() {
            panic!("response {:?} has error", resp);
        }
        assert_eq!(resp.get_responses().len(), 1);
        assert_eq!(resp.get_responses()[0].get_cmd_type(), CmdType::Put);
    }

    pub fn must_delete(&mut self, key: &[u8]) {
        self.must_delete_cf("default", key)
    }

    pub fn must_delete_cf(&mut self, cf: &str, key: &[u8]) {
        let resp = self.request(key,
                                vec![new_delete_cmd(cf, key)],
                                false,
                                Duration::from_secs(5));
        if resp.get_header().has_error() {
            panic!("response {:?} has error", resp);
        }
        assert_eq!(resp.get_responses().len(), 1);
        assert_eq!(resp.get_responses()[0].get_cmd_type(), CmdType::Delete);
    }

    pub fn get_region_epoch(&self, region_id: u64) -> RegionEpoch {
        self.pd_client
            .get_region_by_id(region_id)
            .unwrap()
            .unwrap()
            .take_region_epoch()
    }

    pub fn region_detail(&mut self, region_id: u64, peer_id: u64) -> RegionDetailResponse {
        let status_cmd = new_region_detail_cmd();
        let peer = new_peer(peer_id, peer_id);
        let req = new_status_request(region_id, peer, status_cmd);
        let resp = self.call_command(req, Duration::from_secs(5));
        assert!(resp.is_ok(), format!("{:?}", resp));

        let mut resp = resp.unwrap();
        assert!(resp.has_status_response());
        let mut status_resp = resp.take_status_response();
        assert_eq!(status_resp.get_cmd_type(), StatusCmdType::RegionDetail);
        assert!(status_resp.has_region_detail());
        status_resp.take_region_detail()
    }

    pub fn add_send_filter<F: FilterFactory>(&self, factory: F) {
        let mut sim = self.sim.wl();
        for node_id in sim.get_node_ids() {
            for filter in factory.generate(node_id) {
                sim.add_send_filter(node_id, filter);
            }
        }
    }

    pub fn transfer_leader(&mut self, region_id: u64, leader: metapb::Peer) {
        let epoch = self.get_region_epoch(region_id);
        let transfer_leader = new_admin_request(region_id, &epoch, new_transfer_leader_cmd(leader));
        let resp = self.call_command_on_leader(transfer_leader, Duration::from_secs(5))
            .unwrap();
        assert!(resp.get_admin_response().get_cmd_type() == AdminCmdType::TransferLeader,
                format!("{:?}", resp));
    }

    pub fn must_transfer_leader(&mut self, region_id: u64, leader: metapb::Peer) {
        let mut try_cnt = 0;
        loop {
            self.reset_leader_of_region(region_id);
            if self.leader_of_region(region_id) == Some(leader.clone()) {
                return;
            }
            if try_cnt > 250 {
                panic!("failed to transfer leader to [{}] {:?}", region_id, leader);
            }
            if try_cnt % 50 == 0 {
                self.transfer_leader(region_id, leader.clone());
            }
            try_cnt += 1;
        }
    }

    pub fn get_snap_dir(&self, node_id: u64) -> String {
        self.sim.rl().get_snap_dir(node_id)
    }

    pub fn clear_send_filters(&mut self) {
        let mut sim = self.sim.wl();
        for node_id in sim.get_node_ids() {
            sim.clear_send_filters(node_id);
        }
    }

    pub fn ask_split(&mut self, region: &metapb::Region, split_key: &[u8]) {
        // Now we can't control split easily in pd, so here we use store send channel
        // directly to send the AskSplit request.
        let leader = self.leader_of_region(region.get_id()).unwrap();
        let ch = self.sim.rl().get_store_sendch(leader.get_store_id()).unwrap();
        ch.try_send(Msg::SplitCheckResult {
                region_id: region.get_id(),
                epoch: region.get_region_epoch().clone(),
                split_key: data_key(split_key),
            })
            .unwrap();
    }

    pub fn must_split(&mut self, region: &metapb::Region, split_key: &[u8]) {
        let mut try_cnt = 0;
        let split_count = self.pd_client.get_split_count();
        loop {
            // In case ask split message is ignored, we should retry.
            if try_cnt % 50 == 0 {
                self.reset_leader_of_region(region.get_id());
                self.ask_split(region, split_key);
            }

            if self.pd_client.check_split(region, split_key) &&
               self.pd_client.get_split_count() > split_count {
                return;
            }

            if try_cnt > 250 {
                panic!("region {:?} has not been split by {:?}",
                       region,
                       escape(split_key));
            }
            try_cnt += 1;
            sleep_ms(20);
        }
    }

<<<<<<< HEAD
    pub fn ask_merge(&mut self, region: &metapb::Region) {
        let region_id = region.get_id();
        let leader = self.leader_of_region(region_id).unwrap();
        let ch = self.sim.rl().get_store_sendch(leader.get_store_id()).unwrap();
        let msg = Msg::ReportStorageGc {
            region_id: region_id,
            peer_id: leader.get_id(),
        };
        ch.send(msg).unwrap();
    }

    pub fn must_merge(&mut self, region: &metapb::Region) {
        self.ask_merge(region);

        let mut try_cnt = 0;
        let merge_count = self.pd_client.get_merge_count();
        loop {
            if self.pd_client.check_merge(region) &&
               self.pd_client.get_merge_count() > merge_count {
=======
    /// Make sure region exists on that store.
    pub fn must_region_exist(&mut self, region_id: u64, store_id: u64) {
        let mut try_cnt = 0;
        loop {
            let find_leader =
                new_status_request(region_id, new_peer(store_id, 0), new_region_leader_cmd());
            let resp = self.call_command(find_leader, Duration::from_secs(5)).unwrap();

            if !is_error_response(&resp) {
>>>>>>> 7a87777b
                return;
            }

            if try_cnt > 250 {
<<<<<<< HEAD
                panic!("region {:?} has not been merged", region);
=======
                panic!("region {} doesn't exist on store {} after {} tries",
                       region_id,
                       store_id,
                       try_cnt);
>>>>>>> 7a87777b
            }
            try_cnt += 1;
            sleep_ms(20);
        }
<<<<<<< HEAD
=======

>>>>>>> 7a87777b
    }

    // it's so common that we provide an API for it
    pub fn partition(&self, s1: Vec<u64>, s2: Vec<u64>) {
        self.add_send_filter(PartitionFilterFactory::new(s1, s2));
    }
}

impl<T: Simulator> Drop for Cluster<T> {
    fn drop(&mut self) {
        self.shutdown();
    }
}<|MERGE_RESOLUTION|>--- conflicted
+++ resolved
@@ -628,7 +628,6 @@
         }
     }
 
-<<<<<<< HEAD
     pub fn ask_merge(&mut self, region: &metapb::Region) {
         let region_id = region.get_id();
         let leader = self.leader_of_region(region_id).unwrap();
@@ -648,7 +647,16 @@
         loop {
             if self.pd_client.check_merge(region) &&
                self.pd_client.get_merge_count() > merge_count {
-=======
+                return;
+            }
+            if try_cnt > 250 {
+                panic!("region {:?} has not been merged", region);
+            }
+            try_cnt += 1;
+            sleep_ms(20);
+        }
+    }
+
     /// Make sure region exists on that store.
     pub fn must_region_exist(&mut self, region_id: u64, store_id: u64) {
         let mut try_cnt = 0;
@@ -658,27 +666,18 @@
             let resp = self.call_command(find_leader, Duration::from_secs(5)).unwrap();
 
             if !is_error_response(&resp) {
->>>>>>> 7a87777b
                 return;
             }
 
             if try_cnt > 250 {
-<<<<<<< HEAD
-                panic!("region {:?} has not been merged", region);
-=======
                 panic!("region {} doesn't exist on store {} after {} tries",
                        region_id,
                        store_id,
                        try_cnt);
->>>>>>> 7a87777b
             }
             try_cnt += 1;
             sleep_ms(20);
         }
-<<<<<<< HEAD
-=======
-
->>>>>>> 7a87777b
     }
 
     // it's so common that we provide an API for it
